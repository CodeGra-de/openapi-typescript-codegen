--- conflicted
+++ resolved
@@ -71,13 +71,8 @@
         "@types/node": "12.12.14",
         "@types/rimraf": "2.0.3",
         "@types/yup": "0.26.26",
-<<<<<<< HEAD
         "@typescript-eslint/eslint-plugin": "2.9.0",
-        "@typescript-eslint/parser": "2.8.0",
-=======
-        "@typescript-eslint/eslint-plugin": "2.8.0",
         "@typescript-eslint/parser": "2.9.0",
->>>>>>> 42f10620
         "camelcase": "5.3.1",
         "chalk": "3.0.0",
         "commander": "4.0.1",
